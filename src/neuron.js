--- conflicted
+++ resolved
@@ -119,7 +119,6 @@
           throw new Error("Incoming Connections must be a 'layer' or a '[neuron]'")
         }
       }
-<<<<<<< HEAD
       if(props.connections.outgoing) {
         let outgoing = props.connections.outgoing
         
@@ -135,13 +134,6 @@
             self.connections.outgoing.push(connection)
           })
         }
-=======
-      // Unsupported Activation Function
-      else {
-        throw new Error(props.activation + " is not a valid - or is an unsupported - activation function.\n\n" + 
-                        "If you would like to create support for a new activation function please open a pull request for it on GitHub: https://github.com/liquidcarrot/carrot/pulls\n\n" +
-                        "If you would like one of our core contributors to review your activation function, please open an issue on GitHub describing the function in further detail: https://github.com/liquidcarrot/carrot/issues")
->>>>>>> d207d6a8
       }
     }
     
